--- conflicted
+++ resolved
@@ -71,7 +71,7 @@
             request = CardSearchTool._validate_request(arguments)
 
             with use_locale(request.language or "en"):
-                builder, presenter, built = CardSearchTool._build_query_pipeline(
+                builder, presenter, built = await CardSearchTool._build_query_pipeline(
                     request
                 )
 
@@ -80,12 +80,7 @@
                 )
                 built.scryfall_query = scryfall_query
 
-<<<<<<< HEAD
-                # Step 2: Build the Scryfall query (async for dynamic latest set)
-                built = await builder.build(parsed)
-=======
                 logger.info(f"Searching with query: {scryfall_query}")
->>>>>>> 5e5c64fd
 
                 result = await CardSearchTool._execute_api_search(
                     scryfall_query, request
@@ -93,24 +88,8 @@
                 if isinstance(result, list):  # Error occurred
                     return result
 
-<<<<<<< HEAD
-                # Add language filter if specified (for multilingual card search)
-                # Note: Don't add lang filter for set-only searches, as not all sets
-                # have cards in all languages (e.g., Marvel sets are English-only)
-                is_set_only_search = (
-                    scryfall_query.strip().startswith("s:")
-                    and " " not in scryfall_query.strip()
-                )
-                if (
-                    request.language
-                    and request.language != "en"
-                    and not is_set_only_search
-                ):
-                    scryfall_query += f" lang:{request.language}"
-=======
                 search_options = CardSearchTool._create_search_options(request)
                 return presenter.present_results(result, built, search_options)
->>>>>>> 5e5c64fd
 
         except Exception as e:
             return CardSearchTool._handle_unexpected_error(e, arguments)
@@ -132,7 +111,7 @@
         return SearchCardsRequest(**arguments)
 
     @staticmethod
-    def _build_query_pipeline(
+    async def _build_query_pipeline(
         request: SearchCardsRequest,
     ) -> tuple[QueryBuilder, SearchPresenter, BuiltQuery]:
         """Build the query processing pipeline.
@@ -153,7 +132,7 @@
         presenter = SearchPresenter(mapping)
 
         parsed = parser.parse(request.query)
-        built = builder.build(parsed)
+        built = await builder.build(parsed)
 
         return builder, presenter, built
 
@@ -178,7 +157,18 @@
         if request.format_filter:
             scryfall_query += f" f:{request.format_filter}"
 
-        if request.language and request.language != "en":
+        # Add language filter if specified (for multilingual card search)
+        # Note: Don't add lang filter for set-only searches, as not all sets
+        # have cards in all languages (e.g., Marvel sets are English-only)
+        is_set_only_search = (
+            scryfall_query.strip().startswith("s:")
+            and " " not in scryfall_query.strip()
+        )
+        if (
+            request.language
+            and request.language != "en"
+            and not is_set_only_search
+        ):
             scryfall_query += f" lang:{request.language}"
 
         return scryfall_query
