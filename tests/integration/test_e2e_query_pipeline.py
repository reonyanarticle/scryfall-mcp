"""End-to-end tests for the complete query processing pipeline.

This module tests the complete flow from natural language query to formatted results:
Parser → Builder → Processor → Presenter

These tests validate Issue #2 implementation (Japanese keyword ability search)
and ensure all components work together correctly.
"""

from __future__ import annotations

import pytest

from scryfall_mcp.i18n import get_current_mapping, use_locale
from scryfall_mcp.search.builder import QueryBuilder
from scryfall_mcp.search.parser import SearchParser


@pytest.mark.asyncio
class TestEndToEndQueryPipeline:
    """Test complete query processing pipeline."""

    async def test_japanese_keyword_ability_e2e(self):
        """Test Japanese keyword ability search end-to-end.

        Tests Issue #2 implementation through the entire stack:
        - Parser: Extract keyword entities
        - Builder: Convert to Scryfall query
        """
        # 日本語の自然言語クエリ
        query = "飛行を持つ赤いクリーチャーでパワー3以上"

        with use_locale("ja"):
            # Create parser and builder with Japanese mapping
            mapping = get_current_mapping()
            parser = SearchParser(mapping)
            builder = QueryBuilder(mapping)

            # Parser: 自然言語クエリを解析
            parsed = parser.parse(query)
            assert parsed.language == "ja"
            assert parsed.original_text == query

            # Builder: Scryfallクエリに変換
            result = await builder.build(parsed)

            # 期待されるクエリ要素を検証
            scryfall_query = result.scryfall_query

            # キーワード能力（飛行）が含まれる
            assert "keyword:flying" in scryfall_query or "flying" in scryfall_query.lower()

            # 色（赤）が含まれる
            assert "c:r" in scryfall_query

            # タイプ（クリーチャー）が含まれる
            assert "t:creature" in scryfall_query

            # パワー条件が含まれる
            assert "p>=3" in scryfall_query or "power>=3" in scryfall_query

            # 複雑度の評価（query_metadataに格納されている）
            assert "query_complexity" in result.query_metadata
            assert result.query_metadata["query_complexity"] in ["simple", "moderate", "complex"]

    async def test_complex_japanese_query_e2e(self):
        """Test complex Japanese query end-to-end."""
        query = "白と青のクリーチャーでマナ総量3以下の伝説の"

        with use_locale("ja"):
            # Create parser and builder
            mapping = get_current_mapping()
            parser = SearchParser(mapping)
            builder = QueryBuilder(mapping)

            # Parser
            parsed = parser.parse(query)
            assert parsed.language == "ja"

            # Builder
            result = await builder.build(parsed)

            scryfall_query = result.scryfall_query

            # 色（白と青）
            assert "c:w" in scryfall_query or "c:u" in scryfall_query

            # タイプ（クリーチャー、伝説）
            assert "t:creature" in scryfall_query
            assert "t:legendary" in scryfall_query or "legendary" in scryfall_query

            # マナ総量
            assert ("mv<=3" in scryfall_query or "cmc<=3" in scryfall_query
                    or "manavalue<=3" in scryfall_query)

    async def test_english_query_e2e(self):
        """Test English query end-to-end."""
        query = "red creatures with haste and power greater than 3"

        with use_locale("en"):
            # Create parser and builder
            mapping = get_current_mapping()
            parser = SearchParser(mapping)
            builder = QueryBuilder(mapping)

            # Parser
            parsed = parser.parse(query)
            assert parsed.language == "en"
            assert parsed.original_text == query

            # Builder
            result = await builder.build(parsed)

            scryfall_query = result.scryfall_query.lower()

            # 色（赤） - 英語の場合はそのままの可能性も
            assert "c:r" in scryfall_query or "red" in scryfall_query

            # タイプ（クリーチャー） - 英語の場合はそのままの可能性も
            assert "t:creature" in scryfall_query or "creature" in scryfall_query

            # キーワード能力（速攻） - "haste"が含まれる
            assert "haste" in scryfall_query

            # パワー条件 - "3"が含まれればOK（フォーマットは多様）
            assert "3" in scryfall_query

    async def test_japanese_multiple_keywords_e2e(self):
        """Test Japanese query with multiple keyword abilities."""
        query = "飛行と接死を持つクリーチャー"

        with use_locale("ja"):
            # Create parser and builder
            mapping = get_current_mapping()
            parser = SearchParser(mapping)
            builder = QueryBuilder(mapping)

            # Parser
            parsed = parser.parse(query)

            # Builder
            result = await builder.build(parsed)

            scryfall_query = result.scryfall_query

            # 複数のキーワード能力
            assert "flying" in scryfall_query.lower()
            assert "deathtouch" in scryfall_query.lower()

            # タイプ（クリーチャー）
            assert "t:creature" in scryfall_query

    async def test_english_format_query_e2e(self):
        """Test English query with format specification."""
        query = "creatures legal in standard"

        with use_locale("en"):
            # Create parser and builder
            mapping = get_current_mapping()
            parser = SearchParser(mapping)
            builder = QueryBuilder(mapping)

            # Parser
            parsed = parser.parse(query)

            # Builder
            result = await builder.build(parsed)

            scryfall_query = result.scryfall_query

            # フォーマット指定
            assert "f:standard" in scryfall_query or "format:standard" in scryfall_query

            # タイプ（クリーチャー）
            assert "creature" in scryfall_query.lower()

    async def test_japanese_rarity_query_e2e(self):
        """Test Japanese query with rarity specification."""
        query = "神話レアのプレインズウォーカー"

        with use_locale("ja"):
            # Create parser and builder
            mapping = get_current_mapping()
            parser = SearchParser(mapping)
            builder = QueryBuilder(mapping)

            # Parser
            parsed = parser.parse(query)

            # Builder
            result = await builder.build(parsed)

            scryfall_query = result.scryfall_query

            # レアリティ
            assert "r:mythic" in scryfall_query or "rarity:mythic" in scryfall_query

            # タイプ（プレインズウォーカー）
            assert "t:planeswalker" in scryfall_query or "planeswalker" in scryfall_query

    async def test_japanese_color_identity_query_e2e(self):
        """Test Japanese query with color identity."""
        query = "白のカードで青のマナシンボルを持つ"

        with use_locale("ja"):
            # Create parser and builder
            mapping = get_current_mapping()
            parser = SearchParser(mapping)
            builder = QueryBuilder(mapping)

            # Parser
            parsed = parser.parse(query)

            # Builder
            result = await builder.build(parsed)

            scryfall_query = result.scryfall_query

            # 色指定
            assert "c:w" in scryfall_query or "white" in scryfall_query.lower()

            # マナシンボル（青）
            # Note: This is a complex query that may not be perfectly parsed
            # Just verify it doesn't error and produces some query
            assert len(scryfall_query) > 0

    async def test_query_suggestions_e2e(self):
        """Test that query result is valid."""
        query = "creatures"

        with use_locale("en"):
            # Create parser and builder
            mapping = get_current_mapping()
            parser = SearchParser(mapping)
            builder = QueryBuilder(mapping)

            # Parser
            parsed = parser.parse(query)

            # Builder
            result = await builder.build(parsed)

            # クエリが生成されることを確認
            assert result.scryfall_query is not None
            assert isinstance(result.scryfall_query, str)
            assert len(result.scryfall_query) > 0

            # サジェスションリストが存在することを確認（空でも可）
            assert isinstance(result.suggestions, list)

    async def test_empty_query_e2e(self):
        """Test handling of empty query."""
        query = ""

        with use_locale("en"):
            # Create parser and builder
            mapping = get_current_mapping()
            parser = SearchParser(mapping)
            builder = QueryBuilder(mapping)

            # Parser
            parsed = parser.parse(query)

            # Builder should handle empty query gracefully
            result = await builder.build(parsed)

            # Should produce some fallback query or empty string
            assert isinstance(result.scryfall_query, str)

    async def test_complexity_assessment_e2e(self):
        """Test complexity assessment across pipeline."""
        # Simple query
        simple_query = "creatures"

        with use_locale("en"):
            mapping = get_current_mapping()
            parser = SearchParser(mapping)
            builder = QueryBuilder(mapping)

            parsed = parser.parse(simple_query)
            result = await builder.build(parsed)

            assert "query_complexity" in result.query_metadata
            assert result.query_metadata["query_complexity"] == "simple"

        # Complex query
        complex_query = "white creatures with flying power>=3 toughness<=5 mv<=4"

        with use_locale("en"):
            mapping = get_current_mapping()
            parser = SearchParser(mapping)
            builder = QueryBuilder(mapping)

            parsed = parser.parse(complex_query)
            result = await builder.build(parsed)

            # Should be moderate or complex
            assert "query_complexity" in result.query_metadata
            assert result.query_metadata["query_complexity"] in ["moderate", "complex"]

    async def test_locale_switching_e2e(self):
        """Test that locale switching works across pipeline."""
        query_en = "red creatures"
        query_ja = "赤いクリーチャー"

        # English
        with use_locale("en"):
            mapping_en = get_current_mapping()
            parser_en = SearchParser(mapping_en)
            builder_en = QueryBuilder(mapping_en)

            parsed_en = parser_en.parse(query_en)
            result_en = await builder_en.build(parsed_en)

            # クエリにred/c:rとcreature/t:creatureが含まれることを確認
            query_lower = result_en.scryfall_query.lower()
            assert "red" in query_lower or "c:r" in query_lower
            assert "creature" in query_lower or "t:creature" in query_lower

        # Japanese
        with use_locale("ja"):
            mapping_ja = get_current_mapping()
            parser_ja = SearchParser(mapping_ja)
            builder_ja = QueryBuilder(mapping_ja)

            parsed_ja = parser_ja.parse(query_ja)
            result_ja = await builder_ja.build(parsed_ja)

            # クエリに色とタイプが含まれることを確認
            query_lower_ja = result_ja.scryfall_query.lower()
            assert "c:r" in query_lower_ja or "red" in query_lower_ja
            assert "t:creature" in query_lower_ja or "creature" in query_lower_ja

    async def test_phase2_death_trigger_with_effect_e2e(self):
        """Test Phase 2: Death trigger with effect - Issue #4 integration."""
        query = "死亡時にカードを1枚引く黒いクリーチャー"

        with use_locale("ja"):
            mapping = get_current_mapping()
            parser = SearchParser(mapping)
            builder = QueryBuilder(mapping)

            # Parse
            parsed = parser.parse(query)
            assert parsed.language == "ja"

            # Build
            result = await builder.build(parsed)
            scryfall_query = result.scryfall_query

            # Verify trigger pattern extraction
            assert 'o:"when ~ dies"' in scryfall_query
            # Verify effect extraction
            assert 'o:"draw a card"' in scryfall_query or 'o:"draw"' in scryfall_query
            # Verify color and type
            assert "c:b" in scryfall_query
            assert "t:creature" in scryfall_query
            # Verify no Japanese particles remain
            assert "する" not in scryfall_query
            assert "に" not in scryfall_query or "に" in query

    async def test_phase2_etb_with_token_e2e(self):
        """Test Phase 2: ETB trigger with token generation - Issue #4 integration."""
        query = "戦場に出たときにトークンを生成する白いクリーチャー"

        with use_locale("ja"):
            mapping = get_current_mapping()
            parser = SearchParser(mapping)
            builder = QueryBuilder(mapping)

            parsed = parser.parse(query)
            result = await builder.build(parsed)
            scryfall_query = result.scryfall_query

            # Verify ETB trigger
            assert 'o:"enters the battlefield"' in scryfall_query
            # Verify token creation effect
            assert 'o:"create"' in scryfall_query
            # Verify color and type
            assert "c:w" in scryfall_query
            assert "t:creature" in scryfall_query
            # Verify no particles
            assert "する" not in scryfall_query

    async def test_phase2_attack_trigger_with_damage_e2e(self):
        """Test Phase 2: Attack trigger with damage - Issue #4 integration."""
        query = "攻撃したときにダメージを与える赤いクリーチャー"

        with use_locale("ja"):
            mapping = get_current_mapping()
            parser = SearchParser(mapping)
            builder = QueryBuilder(mapping)

            parsed = parser.parse(query)
            result = await builder.build(parsed)
            scryfall_query = result.scryfall_query

            # Verify attack trigger
            assert 'o:"whenever ~ attacks"' in scryfall_query
            # Verify damage effect
            assert 'o:"deals damage"' in scryfall_query
            # Verify color and type
            assert "c:r" in scryfall_query
            assert "t:creature" in scryfall_query

    async def test_phase2_multi_ability_combination_e2e(self):
        """Test Phase 2: Multiple abilities combination - Issue #4 integration."""
        query = "死亡時にカードを引く飛行を持つ青いクリーチャー"

        with use_locale("ja"):
            mapping = get_current_mapping()
            parser = SearchParser(mapping)
            builder = QueryBuilder(mapping)

            parsed = parser.parse(query)
            result = await builder.build(parsed)
            scryfall_query = result.scryfall_query

            # Verify Phase 2 trigger pattern
            assert 'o:"when ~ dies"' in scryfall_query
            assert 'o:"draw"' in scryfall_query
            # Verify Phase 1 keyword ability
            assert "keyword:flying" in scryfall_query
            # Verify color and type
            assert "c:u" in scryfall_query
            assert "t:creature" in scryfall_query

    async def test_phase2_preserves_phase1_compatibility_e2e(self):
        """Test that Phase 2 preserves Phase 1 exact phrase matching."""
        # Phase 1 exact match should still work
        query = "死亡時黒いクリーチャー"

        with use_locale("ja"):
            mapping = get_current_mapping()
            parser = SearchParser(mapping)
            builder = QueryBuilder(mapping)

            parsed = parser.parse(query)
            result = await builder.build(parsed)
            scryfall_query = result.scryfall_query

            # Should still use Phase 1 dictionary lookup
            assert 'o:"when ~ dies"' in scryfall_query
            assert "c:b" in scryfall_query
            assert "t:creature" in scryfall_query

    async def test_phase2_complex_query_with_multiple_triggers_e2e(self):
        """Test Phase 2: Complex query with multiple triggers (if supported)."""
        # Note: This tests current behavior; multiple triggers in one query
        # may not be fully supported yet but should not error
        query = "死亡時にカードを引き戦場に出たときにライフを得るクリーチャー"

        with use_locale("ja"):
            mapping = get_current_mapping()
            parser = SearchParser(mapping)
            builder = QueryBuilder(mapping)

            parsed = parser.parse(query)
            result = await builder.build(parsed)
            scryfall_query = result.scryfall_query

            # Should extract at least one trigger
            has_death_trigger = 'o:"when ~ dies"' in scryfall_query
            has_etb_trigger = 'o:"enters the battlefield"' in scryfall_query

            # At least one trigger should be present
            assert has_death_trigger or has_etb_trigger
            # Should have creature type
            assert "t:creature" in scryfall_query

<<<<<<< HEAD
    async def test_latest_expansion_basic_e2e(self):
        """Test Issue #3: Basic 'latest expansion' E2E."""
        query = "最新のエクスパンション"
=======
    def test_ultra_complex_multi_ability_e2e(self):
        """Test ultra-complex query with 3+ abilities in E2E pipeline.

        Edge case: Full pipeline test for queries with multiple keyword abilities,
        ability phrases, colors, types, and numeric constraints.
        """
        query = "飛行と速攻と死亡時にカードを引く赤いクリーチャーでパワー3以上"
>>>>>>> 5e5c64fd

        with use_locale("ja"):
            mapping = get_current_mapping()
            parser = SearchParser(mapping)
            builder = QueryBuilder(mapping)

            parsed = parser.parse(query)
<<<<<<< HEAD
            assert parsed.language == "ja"

            result = await builder.build(parsed)
            scryfall_query = result.scryfall_query

            # Should convert to s:<set_code> (actual latest set from API or fallback)
            assert "s:" in scryfall_query
            # Should have a valid set code (3-4 letters)
            import re
            assert re.search(r"s:[a-z]{3,4}\b", scryfall_query)
            # Should not have leftover Japanese
            assert "最新" not in scryfall_query
            assert "エクスパンション" not in scryfall_query

    async def test_latest_expansion_with_changeling_e2e(self):
        """Test Issue #3: 'Latest expansion' with changeling (from issue example)."""
        query = "最新のエクスパンションシンボルで多相を持つクリーチャー"
=======
            result = builder.build(parsed)
            scryfall_query = result.scryfall_query

            # Should contain all components
            assert "keyword:flying" in scryfall_query
            assert "keyword:haste" in scryfall_query
            assert 'o:"when ~ dies"' in scryfall_query
            assert 'o:"draw"' in scryfall_query
            assert "c:r" in scryfall_query
            assert "t:creature" in scryfall_query
            assert "p>=3" in scryfall_query

            # Should be marked as complex
            assert result.query_metadata["query_complexity"] in ["moderate", "complex"]

    def test_very_long_query_e2e(self):
        """Test very long natural language query through full pipeline.

        Edge case: Tests pipeline handling of 100+ character queries.
        """
        query = (
            "モダンフォーマットで使える飛行と先制攻撃を持つ"
            "戦場に出たときにトークンを生成する"
            "白いクリーチャーでパワー2以上タフネス3以下でマナ総量4以下"
        )
>>>>>>> 5e5c64fd

        with use_locale("ja"):
            mapping = get_current_mapping()
            parser = SearchParser(mapping)
            builder = QueryBuilder(mapping)

            parsed = parser.parse(query)
<<<<<<< HEAD
            result = await builder.build(parsed)
            scryfall_query = result.scryfall_query

            # Should have set filter
            assert "s:" in scryfall_query
            # Should have changeling keyword
            assert "keyword:changeling" in scryfall_query
            # Should have creature type
            assert "t:creature" in scryfall_query

    async def test_latest_set_with_flying_e2e(self):
        """Test Issue #3: 'Latest set' with flying ability."""
        query = "最新セットに収録された飛行を持つカード"
=======
            result = builder.build(parsed)
            scryfall_query = result.scryfall_query

            # Should extract major components
            assert "keyword:flying" in scryfall_query
            assert 'keyword:"first strike"' in scryfall_query
            assert 'o:"enters the battlefield"' in scryfall_query
            assert "c:w" in scryfall_query
            assert "t:creature" in scryfall_query
            assert "p>=2" in scryfall_query

            # Should be marked as complex
            assert result.query_metadata["query_complexity"] == "complex"

    def test_multicolor_complex_query_e2e(self):
        """Test multicolor query with multiple abilities.

        Edge case: Tests handling of multicolor cards with complex abilities.
        """
        query = "青白の飛行と絆魂を持つクリーチャーでマナ総量3以下"
>>>>>>> 5e5c64fd

        with use_locale("ja"):
            mapping = get_current_mapping()
            parser = SearchParser(mapping)
            builder = QueryBuilder(mapping)

            parsed = parser.parse(query)
<<<<<<< HEAD
            result = await builder.build(parsed)
            scryfall_query = result.scryfall_query

            # Should convert to s:mkm
            assert "s:" in scryfall_query and len([x for x in scryfall_query.split() if x.startswith("s:")]) > 0 or "s:" in scryfall_query
            # Should have flying keyword
            assert "keyword:flying" in scryfall_query

    async def test_new_expansion_red_cards_e2e(self):
        """Test Issue #3: 'New expansion' with red color filter."""
        query = "新しいエクスパンションの赤いカード"
=======
            result = builder.build(parsed)
            scryfall_query = result.scryfall_query

            # Should handle multicolor
            assert ("c:w" in scryfall_query or "c:u" in scryfall_query or
                    "c:wu" in scryfall_query or "id:wu" in scryfall_query)
            # Should contain keywords
            assert "keyword:flying" in scryfall_query
            assert "keyword:lifelink" in scryfall_query
            assert "t:creature" in scryfall_query
            assert "mv<=3" in scryfall_query

    def test_ambiguous_query_graceful_handling_e2e(self):
        """Test that ambiguous queries are handled gracefully.

        Edge case: Tests that vague terms don't break the pipeline.
        """
        query = "強力な赤いクリーチャー"
>>>>>>> 5e5c64fd

        with use_locale("ja"):
            mapping = get_current_mapping()
            parser = SearchParser(mapping)
            builder = QueryBuilder(mapping)

            parsed = parser.parse(query)
<<<<<<< HEAD
            result = await builder.build(parsed)
            scryfall_query = result.scryfall_query

            # Should have set filter
            assert "s:" in scryfall_query and len([x for x in scryfall_query.split() if x.startswith("s:")]) > 0
            # Should have red color
            assert "c:r" in scryfall_query

    async def test_expansion_symbol_mkm_e2e(self):
        """Test Issue #3: Expansion symbol search for MKM."""
        query = "MKMのエクスパンションシンボル"
=======
            result = builder.build(parsed)
            scryfall_query = result.scryfall_query

            # Should at least extract color and type
            assert "c:r" in scryfall_query
            assert "t:creature" in scryfall_query
            # Should not crash or produce empty query
            assert len(scryfall_query) > 0

    def test_deeply_nested_trigger_chain_e2e(self):
        """Test deeply nested trigger-effect chain.

        Edge case: Tests pipeline resilience with extremely complex queries.
        """
        query = "死亡時に戦場に出て攻撃したときダメージを与えるトークンを生成する黒いクリーチャー"
>>>>>>> 5e5c64fd

        with use_locale("ja"):
            mapping = get_current_mapping()
            parser = SearchParser(mapping)
            builder = QueryBuilder(mapping)

            parsed = parser.parse(query)
<<<<<<< HEAD
            result = await builder.build(parsed)
            scryfall_query = result.scryfall_query

            # Should have s: prefix
            assert "s:" in scryfall_query
            # Should have mkm (case-insensitive)
            assert "mkm" in scryfall_query.lower()

    async def test_latest_expansion_complex_query_e2e(self):
        """Test Issue #3: Complex query with latest expansion and multiple filters."""
        query = "最新のエクスパンションで白と青のクリーチャーでマナ総量3以下の伝説の"
=======
            result = builder.build(parsed)
            scryfall_query = result.scryfall_query

            # Should extract at least the death trigger and basic attributes
            assert 'o:"when ~ dies"' in scryfall_query
            assert "c:b" in scryfall_query
            assert "t:creature" in scryfall_query
            # Should not crash
            assert len(scryfall_query) > 0

    def test_numeric_edge_cases_e2e(self):
        """Test numeric edge cases through pipeline.

        Edge case: Tests handling of extreme numeric values.
        """
        # Very large power
        query1 = "パワー100以上の赤いクリーチャー"
>>>>>>> 5e5c64fd

        with use_locale("ja"):
            mapping = get_current_mapping()
            parser = SearchParser(mapping)
            builder = QueryBuilder(mapping)

<<<<<<< HEAD
            parsed = parser.parse(query)
            result = await builder.build(parsed)
            scryfall_query = result.scryfall_query

            # Should have set filter
            assert "s:" in scryfall_query and len([x for x in scryfall_query.split() if x.startswith("s:")]) > 0
            # Should have colors
            assert "c:w" in scryfall_query or "c:u" in scryfall_query
            # Should have creature type
            assert "t:creature" in scryfall_query
            # Should have legendary
            assert "t:legendary" in scryfall_query or "legendary" in scryfall_query
            # Should have mana value filter
            assert "mv<=3" in scryfall_query or "cmc<=3" in scryfall_query

    async def test_correct_expansion_spelling_e2e(self):
        """Test Issue #3: Correct spelling 'エクスパンション' works."""
        query = "エクスパンション"
=======
            parsed = parser.parse(query1)
            result = builder.build(parsed)
            scryfall_query = result.scryfall_query

            assert "p>=100" in scryfall_query
            assert "c:r" in scryfall_query
            assert "t:creature" in scryfall_query

        # Zero power
        query2 = "パワー0のクリーチャー"
>>>>>>> 5e5c64fd

        with use_locale("ja"):
            mapping = get_current_mapping()
            parser = SearchParser(mapping)
            builder = QueryBuilder(mapping)

<<<<<<< HEAD
            parsed = parser.parse(query)
            result = await builder.build(parsed)
            scryfall_query = result.scryfall_query

            # Should be converted to set search
            assert "s" in scryfall_query

    async def test_longest_phrase_matching_e2e(self):
        """Test Issue #3: Longest phrase matching (avoid partial matches)."""
        # "最新のエクスパンション" should match as whole phrase, not split
        query = "最新のエクスパンションでパワー3以上"
=======
            parsed = parser.parse(query2)
            result = builder.build(parsed)
            scryfall_query = result.scryfall_query

            assert "p=0" in scryfall_query or "p:0" in scryfall_query
            assert "t:creature" in scryfall_query

    def test_special_characters_handling_e2e(self):
        """Test handling of special characters in queries.

        Edge case: Tests that special characters don't break parsing.
        """
        query = '飛行を持つ"天使"というクリーチャー'
>>>>>>> 5e5c64fd

        with use_locale("ja"):
            mapping = get_current_mapping()
            parser = SearchParser(mapping)
            builder = QueryBuilder(mapping)

            parsed = parser.parse(query)
<<<<<<< HEAD
            result = await builder.build(parsed)
            scryfall_query = result.scryfall_query

            # Should have full s:mkm, not just "s"
            assert "s:" in scryfall_query and len([x for x in scryfall_query.split() if x.startswith("s:")]) > 0
            # Should not have leftover "最新" or "エクスパンション"
            assert "最新" not in scryfall_query
            assert "エクスパンション" not in scryfall_query
            # Should have power filter
            assert "p>=3" in scryfall_query

    async def test_latest_expansion_with_trigger_ability_e2e(self):
        """Test Issue #3: Latest expansion combined with Phase 2 trigger abilities."""
        query = "最新セットで死亡時にカードを引くクリーチャー"
=======
            result = builder.build(parsed)
            scryfall_query = result.scryfall_query

            # Should extract keyword and type
            assert "keyword:flying" in scryfall_query
            assert "t:creature" in scryfall_query
            # Should not crash with quotes
            assert len(scryfall_query) > 0

    def test_mixed_phase_features_e2e(self):
        """Test mixing Phase 1 and Phase 2 features.

        Edge case: Tests that format filters work with complex ability phrases.
        """
        query = "モダンで使える飛行を持つ死亡時にカードを引く青黒のクリーチャー"
>>>>>>> 5e5c64fd

        with use_locale("ja"):
            mapping = get_current_mapping()
            parser = SearchParser(mapping)
            builder = QueryBuilder(mapping)

            parsed = parser.parse(query)
<<<<<<< HEAD
            result = await builder.build(parsed)
            scryfall_query = result.scryfall_query

            # Should have latest set
            assert "s:" in scryfall_query and len([x for x in scryfall_query.split() if x.startswith("s:")]) > 0
            # Should have death trigger
            assert 'o:"when ~ dies"' in scryfall_query
            # Should have draw effect
            assert 'o:"draw"' in scryfall_query
            # Should have creature type
=======
            result = builder.build(parsed)
            scryfall_query = result.scryfall_query

            # Should contain keyword
            assert "keyword:flying" in scryfall_query
            # Should contain death trigger
            assert 'o:"when ~ dies"' in scryfall_query
            # Should contain draw effect
            assert 'o:"draw"' in scryfall_query
            # Should contain colors (blue and/or black)
            assert ("c:u" in scryfall_query or "c:b" in scryfall_query or
                    "c:ub" in scryfall_query or "c:bu" in scryfall_query)
>>>>>>> 5e5c64fd
            assert "t:creature" in scryfall_query<|MERGE_RESOLUTION|>--- conflicted
+++ resolved
@@ -468,11 +468,9 @@
             # Should have creature type
             assert "t:creature" in scryfall_query
 
-<<<<<<< HEAD
     async def test_latest_expansion_basic_e2e(self):
         """Test Issue #3: Basic 'latest expansion' E2E."""
         query = "最新のエクスパンション"
-=======
     def test_ultra_complex_multi_ability_e2e(self):
         """Test ultra-complex query with 3+ abilities in E2E pipeline.
 
@@ -480,15 +478,13 @@
         ability phrases, colors, types, and numeric constraints.
         """
         query = "飛行と速攻と死亡時にカードを引く赤いクリーチャーでパワー3以上"
->>>>>>> 5e5c64fd
-
-        with use_locale("ja"):
-            mapping = get_current_mapping()
-            parser = SearchParser(mapping)
-            builder = QueryBuilder(mapping)
-
-            parsed = parser.parse(query)
-<<<<<<< HEAD
+
+        with use_locale("ja"):
+            mapping = get_current_mapping()
+            parser = SearchParser(mapping)
+            builder = QueryBuilder(mapping)
+
+            parsed = parser.parse(query)
             assert parsed.language == "ja"
 
             result = await builder.build(parsed)
@@ -506,7 +502,142 @@
     async def test_latest_expansion_with_changeling_e2e(self):
         """Test Issue #3: 'Latest expansion' with changeling (from issue example)."""
         query = "最新のエクスパンションシンボルで多相を持つクリーチャー"
-=======
+
+        with use_locale("ja"):
+            mapping = get_current_mapping()
+            parser = SearchParser(mapping)
+            builder = QueryBuilder(mapping)
+
+            parsed = parser.parse(query)
+            result = await builder.build(parsed)
+            scryfall_query = result.scryfall_query
+
+            # Should have set filter
+            assert "s:" in scryfall_query
+            # Should have changeling keyword
+            assert "keyword:changeling" in scryfall_query
+            # Should have creature type
+            assert "t:creature" in scryfall_query
+
+    async def test_latest_set_with_flying_e2e(self):
+        """Test Issue #3: 'Latest set' with flying ability."""
+        query = "最新セットに収録された飛行を持つカード"
+
+        with use_locale("ja"):
+            mapping = get_current_mapping()
+            parser = SearchParser(mapping)
+            builder = QueryBuilder(mapping)
+
+            parsed = parser.parse(query)
+            result = await builder.build(parsed)
+            scryfall_query = result.scryfall_query
+
+            # Should convert to s:mkm
+            assert "s:" in scryfall_query and len([x for x in scryfall_query.split() if x.startswith("s:")]) > 0 or "s:" in scryfall_query
+            # Should have flying keyword
+            assert "keyword:flying" in scryfall_query
+
+    async def test_new_expansion_red_cards_e2e(self):
+        """Test Issue #3: 'New expansion' with red color filter."""
+        query = "新しいエクスパンションの赤いカード"
+
+        with use_locale("ja"):
+            mapping = get_current_mapping()
+            parser = SearchParser(mapping)
+            builder = QueryBuilder(mapping)
+
+            parsed = parser.parse(query)
+            result = await builder.build(parsed)
+            scryfall_query = result.scryfall_query
+
+            # Should have set filter
+            assert "s:" in scryfall_query and len([x for x in scryfall_query.split() if x.startswith("s:")]) > 0
+            # Should have red color
+            assert "c:r" in scryfall_query
+
+    async def test_expansion_symbol_mkm_e2e(self):
+        """Test Issue #3: Expansion symbol search for MKM."""
+        query = "MKMのエクスパンションシンボル"
+
+        with use_locale("ja"):
+            mapping = get_current_mapping()
+            parser = SearchParser(mapping)
+            builder = QueryBuilder(mapping)
+
+            parsed = parser.parse(query)
+            result = await builder.build(parsed)
+            scryfall_query = result.scryfall_query
+
+            # Should have s: prefix
+            assert "s:" in scryfall_query
+            # Should have mkm (case-insensitive)
+            assert "mkm" in scryfall_query.lower()
+
+    async def test_latest_expansion_complex_query_e2e(self):
+        """Test Issue #3: Complex query with latest expansion and multiple filters."""
+        query = "最新のエクスパンションで白と青のクリーチャーでマナ総量3以下の伝説の"
+
+        with use_locale("ja"):
+            mapping = get_current_mapping()
+            parser = SearchParser(mapping)
+            builder = QueryBuilder(mapping)
+
+            parsed = parser.parse(query)
+            result = await builder.build(parsed)
+            scryfall_query = result.scryfall_query
+
+            # Should have set filter
+            assert "s:" in scryfall_query and len([x for x in scryfall_query.split() if x.startswith("s:")]) > 0
+            # Should have colors
+            assert "c:w" in scryfall_query or "c:u" in scryfall_query
+            # Should have creature type
+            assert "t:creature" in scryfall_query
+            # Should have legendary
+            assert "t:legendary" in scryfall_query or "legendary" in scryfall_query
+            # Should have mana value filter
+            assert "mv<=3" in scryfall_query or "cmc<=3" in scryfall_query
+
+    async def test_correct_expansion_spelling_e2e(self):
+        """Test Issue #3: Correct spelling 'エクスパンション' works."""
+        query = "エクスパンション"
+
+        with use_locale("ja"):
+            mapping = get_current_mapping()
+            parser = SearchParser(mapping)
+            builder = QueryBuilder(mapping)
+
+            parsed = parser.parse(query)
+            result = await builder.build(parsed)
+            scryfall_query = result.scryfall_query
+
+            # Should be converted to set search
+            assert "s" in scryfall_query
+
+    async def test_longest_phrase_matching_e2e(self):
+        """Test Issue #3: Longest phrase matching (avoid partial matches)."""
+        # "最新のエクスパンション" should match as whole phrase, not split
+        query = "最新のエクスパンションでパワー3以上"
+
+        with use_locale("ja"):
+            mapping = get_current_mapping()
+            parser = SearchParser(mapping)
+            builder = QueryBuilder(mapping)
+
+            parsed = parser.parse(query)
+            result = await builder.build(parsed)
+            scryfall_query = result.scryfall_query
+
+            # Should have full s:mkm, not just "s"
+            assert "s:" in scryfall_query and len([x for x in scryfall_query.split() if x.startswith("s:")]) > 0
+            # Should not have leftover "最新" or "エクスパンション"
+            assert "最新" not in scryfall_query
+            assert "エクスパンション" not in scryfall_query
+            # Should have power filter
+            assert "p>=3" in scryfall_query
+
+    async def test_latest_expansion_with_trigger_ability_e2e(self):
+        """Test Issue #3: Latest expansion combined with Phase 2 trigger abilities."""
+        query = "最新セットで死亡時にカードを引くクリーチャー"
             result = builder.build(parsed)
             scryfall_query = result.scryfall_query
 
@@ -532,280 +663,13 @@
             "戦場に出たときにトークンを生成する"
             "白いクリーチャーでパワー2以上タフネス3以下でマナ総量4以下"
         )
->>>>>>> 5e5c64fd
-
-        with use_locale("ja"):
-            mapping = get_current_mapping()
-            parser = SearchParser(mapping)
-            builder = QueryBuilder(mapping)
-
-            parsed = parser.parse(query)
-<<<<<<< HEAD
-            result = await builder.build(parsed)
-            scryfall_query = result.scryfall_query
-
-            # Should have set filter
-            assert "s:" in scryfall_query
-            # Should have changeling keyword
-            assert "keyword:changeling" in scryfall_query
-            # Should have creature type
-            assert "t:creature" in scryfall_query
-
-    async def test_latest_set_with_flying_e2e(self):
-        """Test Issue #3: 'Latest set' with flying ability."""
-        query = "最新セットに収録された飛行を持つカード"
-=======
-            result = builder.build(parsed)
-            scryfall_query = result.scryfall_query
-
-            # Should extract major components
-            assert "keyword:flying" in scryfall_query
-            assert 'keyword:"first strike"' in scryfall_query
-            assert 'o:"enters the battlefield"' in scryfall_query
-            assert "c:w" in scryfall_query
-            assert "t:creature" in scryfall_query
-            assert "p>=2" in scryfall_query
-
-            # Should be marked as complex
-            assert result.query_metadata["query_complexity"] == "complex"
-
-    def test_multicolor_complex_query_e2e(self):
-        """Test multicolor query with multiple abilities.
-
-        Edge case: Tests handling of multicolor cards with complex abilities.
-        """
-        query = "青白の飛行と絆魂を持つクリーチャーでマナ総量3以下"
->>>>>>> 5e5c64fd
-
-        with use_locale("ja"):
-            mapping = get_current_mapping()
-            parser = SearchParser(mapping)
-            builder = QueryBuilder(mapping)
-
-            parsed = parser.parse(query)
-<<<<<<< HEAD
-            result = await builder.build(parsed)
-            scryfall_query = result.scryfall_query
-
-            # Should convert to s:mkm
-            assert "s:" in scryfall_query and len([x for x in scryfall_query.split() if x.startswith("s:")]) > 0 or "s:" in scryfall_query
-            # Should have flying keyword
-            assert "keyword:flying" in scryfall_query
-
-    async def test_new_expansion_red_cards_e2e(self):
-        """Test Issue #3: 'New expansion' with red color filter."""
-        query = "新しいエクスパンションの赤いカード"
-=======
-            result = builder.build(parsed)
-            scryfall_query = result.scryfall_query
-
-            # Should handle multicolor
-            assert ("c:w" in scryfall_query or "c:u" in scryfall_query or
-                    "c:wu" in scryfall_query or "id:wu" in scryfall_query)
-            # Should contain keywords
-            assert "keyword:flying" in scryfall_query
-            assert "keyword:lifelink" in scryfall_query
-            assert "t:creature" in scryfall_query
-            assert "mv<=3" in scryfall_query
-
-    def test_ambiguous_query_graceful_handling_e2e(self):
-        """Test that ambiguous queries are handled gracefully.
-
-        Edge case: Tests that vague terms don't break the pipeline.
-        """
-        query = "強力な赤いクリーチャー"
->>>>>>> 5e5c64fd
-
-        with use_locale("ja"):
-            mapping = get_current_mapping()
-            parser = SearchParser(mapping)
-            builder = QueryBuilder(mapping)
-
-            parsed = parser.parse(query)
-<<<<<<< HEAD
-            result = await builder.build(parsed)
-            scryfall_query = result.scryfall_query
-
-            # Should have set filter
-            assert "s:" in scryfall_query and len([x for x in scryfall_query.split() if x.startswith("s:")]) > 0
-            # Should have red color
-            assert "c:r" in scryfall_query
-
-    async def test_expansion_symbol_mkm_e2e(self):
-        """Test Issue #3: Expansion symbol search for MKM."""
-        query = "MKMのエクスパンションシンボル"
-=======
-            result = builder.build(parsed)
-            scryfall_query = result.scryfall_query
-
-            # Should at least extract color and type
-            assert "c:r" in scryfall_query
-            assert "t:creature" in scryfall_query
-            # Should not crash or produce empty query
-            assert len(scryfall_query) > 0
-
-    def test_deeply_nested_trigger_chain_e2e(self):
-        """Test deeply nested trigger-effect chain.
-
-        Edge case: Tests pipeline resilience with extremely complex queries.
-        """
-        query = "死亡時に戦場に出て攻撃したときダメージを与えるトークンを生成する黒いクリーチャー"
->>>>>>> 5e5c64fd
-
-        with use_locale("ja"):
-            mapping = get_current_mapping()
-            parser = SearchParser(mapping)
-            builder = QueryBuilder(mapping)
-
-            parsed = parser.parse(query)
-<<<<<<< HEAD
-            result = await builder.build(parsed)
-            scryfall_query = result.scryfall_query
-
-            # Should have s: prefix
-            assert "s:" in scryfall_query
-            # Should have mkm (case-insensitive)
-            assert "mkm" in scryfall_query.lower()
-
-    async def test_latest_expansion_complex_query_e2e(self):
-        """Test Issue #3: Complex query with latest expansion and multiple filters."""
-        query = "最新のエクスパンションで白と青のクリーチャーでマナ総量3以下の伝説の"
-=======
-            result = builder.build(parsed)
-            scryfall_query = result.scryfall_query
-
-            # Should extract at least the death trigger and basic attributes
-            assert 'o:"when ~ dies"' in scryfall_query
-            assert "c:b" in scryfall_query
-            assert "t:creature" in scryfall_query
-            # Should not crash
-            assert len(scryfall_query) > 0
-
-    def test_numeric_edge_cases_e2e(self):
-        """Test numeric edge cases through pipeline.
-
-        Edge case: Tests handling of extreme numeric values.
-        """
-        # Very large power
-        query1 = "パワー100以上の赤いクリーチャー"
->>>>>>> 5e5c64fd
-
-        with use_locale("ja"):
-            mapping = get_current_mapping()
-            parser = SearchParser(mapping)
-            builder = QueryBuilder(mapping)
-
-<<<<<<< HEAD
-            parsed = parser.parse(query)
-            result = await builder.build(parsed)
-            scryfall_query = result.scryfall_query
-
-            # Should have set filter
-            assert "s:" in scryfall_query and len([x for x in scryfall_query.split() if x.startswith("s:")]) > 0
-            # Should have colors
-            assert "c:w" in scryfall_query or "c:u" in scryfall_query
-            # Should have creature type
-            assert "t:creature" in scryfall_query
-            # Should have legendary
-            assert "t:legendary" in scryfall_query or "legendary" in scryfall_query
-            # Should have mana value filter
-            assert "mv<=3" in scryfall_query or "cmc<=3" in scryfall_query
-
-    async def test_correct_expansion_spelling_e2e(self):
-        """Test Issue #3: Correct spelling 'エクスパンション' works."""
-        query = "エクスパンション"
-=======
-            parsed = parser.parse(query1)
-            result = builder.build(parsed)
-            scryfall_query = result.scryfall_query
-
-            assert "p>=100" in scryfall_query
-            assert "c:r" in scryfall_query
-            assert "t:creature" in scryfall_query
-
-        # Zero power
-        query2 = "パワー0のクリーチャー"
->>>>>>> 5e5c64fd
-
-        with use_locale("ja"):
-            mapping = get_current_mapping()
-            parser = SearchParser(mapping)
-            builder = QueryBuilder(mapping)
-
-<<<<<<< HEAD
-            parsed = parser.parse(query)
-            result = await builder.build(parsed)
-            scryfall_query = result.scryfall_query
-
-            # Should be converted to set search
-            assert "s" in scryfall_query
-
-    async def test_longest_phrase_matching_e2e(self):
-        """Test Issue #3: Longest phrase matching (avoid partial matches)."""
-        # "最新のエクスパンション" should match as whole phrase, not split
-        query = "最新のエクスパンションでパワー3以上"
-=======
-            parsed = parser.parse(query2)
-            result = builder.build(parsed)
-            scryfall_query = result.scryfall_query
-
-            assert "p=0" in scryfall_query or "p:0" in scryfall_query
-            assert "t:creature" in scryfall_query
-
-    def test_special_characters_handling_e2e(self):
-        """Test handling of special characters in queries.
-
-        Edge case: Tests that special characters don't break parsing.
-        """
-        query = '飛行を持つ"天使"というクリーチャー'
->>>>>>> 5e5c64fd
-
-        with use_locale("ja"):
-            mapping = get_current_mapping()
-            parser = SearchParser(mapping)
-            builder = QueryBuilder(mapping)
-
-            parsed = parser.parse(query)
-<<<<<<< HEAD
-            result = await builder.build(parsed)
-            scryfall_query = result.scryfall_query
-
-            # Should have full s:mkm, not just "s"
-            assert "s:" in scryfall_query and len([x for x in scryfall_query.split() if x.startswith("s:")]) > 0
-            # Should not have leftover "最新" or "エクスパンション"
-            assert "最新" not in scryfall_query
-            assert "エクスパンション" not in scryfall_query
-            # Should have power filter
-            assert "p>=3" in scryfall_query
-
-    async def test_latest_expansion_with_trigger_ability_e2e(self):
-        """Test Issue #3: Latest expansion combined with Phase 2 trigger abilities."""
-        query = "最新セットで死亡時にカードを引くクリーチャー"
-=======
-            result = builder.build(parsed)
-            scryfall_query = result.scryfall_query
-
-            # Should extract keyword and type
-            assert "keyword:flying" in scryfall_query
-            assert "t:creature" in scryfall_query
-            # Should not crash with quotes
-            assert len(scryfall_query) > 0
-
-    def test_mixed_phase_features_e2e(self):
-        """Test mixing Phase 1 and Phase 2 features.
-
-        Edge case: Tests that format filters work with complex ability phrases.
-        """
-        query = "モダンで使える飛行を持つ死亡時にカードを引く青黒のクリーチャー"
->>>>>>> 5e5c64fd
-
-        with use_locale("ja"):
-            mapping = get_current_mapping()
-            parser = SearchParser(mapping)
-            builder = QueryBuilder(mapping)
-
-            parsed = parser.parse(query)
-<<<<<<< HEAD
+
+        with use_locale("ja"):
+            mapping = get_current_mapping()
+            parser = SearchParser(mapping)
+            builder = QueryBuilder(mapping)
+
+            parsed = parser.parse(query)
             result = await builder.build(parsed)
             scryfall_query = result.scryfall_query
 
@@ -816,7 +680,161 @@
             # Should have draw effect
             assert 'o:"draw"' in scryfall_query
             # Should have creature type
-=======
+            result = builder.build(parsed)
+            scryfall_query = result.scryfall_query
+
+            # Should extract major components
+            assert "keyword:flying" in scryfall_query
+            assert 'keyword:"first strike"' in scryfall_query
+            assert 'o:"enters the battlefield"' in scryfall_query
+            assert "c:w" in scryfall_query
+            assert "t:creature" in scryfall_query
+            assert "p>=2" in scryfall_query
+
+            # Should be marked as complex
+            assert result.query_metadata["query_complexity"] == "complex"
+
+    def test_multicolor_complex_query_e2e(self):
+        """Test multicolor query with multiple abilities.
+
+        Edge case: Tests handling of multicolor cards with complex abilities.
+        """
+        query = "青白の飛行と絆魂を持つクリーチャーでマナ総量3以下"
+
+        with use_locale("ja"):
+            mapping = get_current_mapping()
+            parser = SearchParser(mapping)
+            builder = QueryBuilder(mapping)
+
+            parsed = parser.parse(query)
+            result = builder.build(parsed)
+            scryfall_query = result.scryfall_query
+
+            # Should handle multicolor
+            assert ("c:w" in scryfall_query or "c:u" in scryfall_query or
+                    "c:wu" in scryfall_query or "id:wu" in scryfall_query)
+            # Should contain keywords
+            assert "keyword:flying" in scryfall_query
+            assert "keyword:lifelink" in scryfall_query
+            assert "t:creature" in scryfall_query
+            assert "mv<=3" in scryfall_query
+
+    def test_ambiguous_query_graceful_handling_e2e(self):
+        """Test that ambiguous queries are handled gracefully.
+
+        Edge case: Tests that vague terms don't break the pipeline.
+        """
+        query = "強力な赤いクリーチャー"
+
+        with use_locale("ja"):
+            mapping = get_current_mapping()
+            parser = SearchParser(mapping)
+            builder = QueryBuilder(mapping)
+
+            parsed = parser.parse(query)
+            result = builder.build(parsed)
+            scryfall_query = result.scryfall_query
+
+            # Should at least extract color and type
+            assert "c:r" in scryfall_query
+            assert "t:creature" in scryfall_query
+            # Should not crash or produce empty query
+            assert len(scryfall_query) > 0
+
+    def test_deeply_nested_trigger_chain_e2e(self):
+        """Test deeply nested trigger-effect chain.
+
+        Edge case: Tests pipeline resilience with extremely complex queries.
+        """
+        query = "死亡時に戦場に出て攻撃したときダメージを与えるトークンを生成する黒いクリーチャー"
+
+        with use_locale("ja"):
+            mapping = get_current_mapping()
+            parser = SearchParser(mapping)
+            builder = QueryBuilder(mapping)
+
+            parsed = parser.parse(query)
+            result = builder.build(parsed)
+            scryfall_query = result.scryfall_query
+
+            # Should extract at least the death trigger and basic attributes
+            assert 'o:"when ~ dies"' in scryfall_query
+            assert "c:b" in scryfall_query
+            assert "t:creature" in scryfall_query
+            # Should not crash
+            assert len(scryfall_query) > 0
+
+    def test_numeric_edge_cases_e2e(self):
+        """Test numeric edge cases through pipeline.
+
+        Edge case: Tests handling of extreme numeric values.
+        """
+        # Very large power
+        query1 = "パワー100以上の赤いクリーチャー"
+
+        with use_locale("ja"):
+            mapping = get_current_mapping()
+            parser = SearchParser(mapping)
+            builder = QueryBuilder(mapping)
+
+            parsed = parser.parse(query1)
+            result = builder.build(parsed)
+            scryfall_query = result.scryfall_query
+
+            assert "p>=100" in scryfall_query
+            assert "c:r" in scryfall_query
+            assert "t:creature" in scryfall_query
+
+        # Zero power
+        query2 = "パワー0のクリーチャー"
+
+        with use_locale("ja"):
+            mapping = get_current_mapping()
+            parser = SearchParser(mapping)
+            builder = QueryBuilder(mapping)
+
+            parsed = parser.parse(query2)
+            result = builder.build(parsed)
+            scryfall_query = result.scryfall_query
+
+            assert "p=0" in scryfall_query or "p:0" in scryfall_query
+            assert "t:creature" in scryfall_query
+
+    def test_special_characters_handling_e2e(self):
+        """Test handling of special characters in queries.
+
+        Edge case: Tests that special characters don't break parsing.
+        """
+        query = '飛行を持つ"天使"というクリーチャー'
+
+        with use_locale("ja"):
+            mapping = get_current_mapping()
+            parser = SearchParser(mapping)
+            builder = QueryBuilder(mapping)
+
+            parsed = parser.parse(query)
+            result = builder.build(parsed)
+            scryfall_query = result.scryfall_query
+
+            # Should extract keyword and type
+            assert "keyword:flying" in scryfall_query
+            assert "t:creature" in scryfall_query
+            # Should not crash with quotes
+            assert len(scryfall_query) > 0
+
+    def test_mixed_phase_features_e2e(self):
+        """Test mixing Phase 1 and Phase 2 features.
+
+        Edge case: Tests that format filters work with complex ability phrases.
+        """
+        query = "モダンで使える飛行を持つ死亡時にカードを引く青黒のクリーチャー"
+
+        with use_locale("ja"):
+            mapping = get_current_mapping()
+            parser = SearchParser(mapping)
+            builder = QueryBuilder(mapping)
+
+            parsed = parser.parse(query)
             result = builder.build(parsed)
             scryfall_query = result.scryfall_query
 
@@ -829,5 +847,4 @@
             # Should contain colors (blue and/or black)
             assert ("c:u" in scryfall_query or "c:b" in scryfall_query or
                     "c:ub" in scryfall_query or "c:bu" in scryfall_query)
->>>>>>> 5e5c64fd
             assert "t:creature" in scryfall_query