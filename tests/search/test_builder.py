--- conflicted
+++ resolved
@@ -1017,147 +1017,9 @@
             language="ja",
             entities={"colors": [], "types": ["creature"], "keywords": []}
         )
-<<<<<<< HEAD
         result = await query_builder.build(parsed)
         assert any("f:standard" in s or "f:modern" in s for s in result.suggestions)
 
-
-class TestExpansionSearch:
-    """Test expansion/set search functionality (Issue #3)."""
-
-    @pytest.fixture
-    def query_builder(self):
-        """Create a query builder for testing."""
-        mapping = get_current_mapping()
-        return QueryBuilder(mapping)
-
-    @pytest.fixture(autouse=True)
-    def reset_locale(self):
-        """Reset locale to English before each test."""
-        set_current_locale("en")
-        yield
-        set_current_locale("en")
-
-    def test_latest_expansion_basic(self, query_builder):
-        """Test basic 'latest expansion' query."""
-        query = "最新のエクスパンション"
-        result = query_builder.build_query(query, locale="ja")
-        # Should convert to s:<set_code> (actual latest set from cache or fallback)
-        assert re.search(r"s:[a-z]{3,4}(?:\s|$|の|で)", result), f"Expected 's:<set_code>' pattern but got: {result}"
-        # Should not have leftover Japanese
-        assert "最新" not in result
-        assert "エクスパンション" not in result
-
-    def test_latest_set_basic(self, query_builder):
-        """Test basic 'latest set' query."""
-        query = "最新のセット"
-        result = query_builder.build_query(query, locale="ja")
-        assert re.search(r"s:[a-z]{3,4}", result), f"Expected 's:<set_code>' pattern but got: {result}"
-
-    def test_latest_expansion_with_keyword(self, query_builder):
-        """Test 'latest expansion' with keyword ability."""
-        query = "最新のエクスパンションで多相を持つクリーチャー"
-        result = query_builder.build_query(query, locale="ja")
-        assert re.search(r"s:[a-z]{3,4}", result), f"Expected 's:<set_code>' pattern but got: {result}"
-        assert "keyword:changeling" in result
-        assert "t:creature" in result
-
-    def test_latest_set_with_colors(self, query_builder):
-        """Test 'latest set' with color filters."""
-        query = "最新セットの赤いクリーチャー"
-        result = query_builder.build_query(query, locale="ja")
-        assert re.search(r"s:[a-z]{3,4}", result), f"Expected 's:<set_code>' pattern but got: {result}"
-        assert "c:r" in result
-        assert "t:creature" in result
-
-    def test_new_expansion_synonym(self, query_builder):
-        """Test 'new expansion' as synonym for latest."""
-        query = "新しいエクスパンションの白いカード"
-        result = query_builder.build_query(query, locale="ja")
-        assert re.search(r"s:[a-z]{3,4}", result), f"Expected 's:<set_code>' pattern but got: {result}"
-        assert "c:w" in result
-
-    def test_expansion_symbol_expression(self, query_builder):
-        """Test 'expansion symbol' expression."""
-        query = "MKMのエクスパンションシンボル"
-        result = query_builder.build_query(query, locale="ja")
-        # Should have s: prefix for set search
-        assert "s:" in result
-        # MKM should remain as-is (set code)
-        assert "mkm" in result.lower()
-
-    def test_set_symbol_expression(self, query_builder):
-        """Test 'set symbol' expression."""
-        query = "カルロフ邸のセットシンボル"
-        result = query_builder.build_query(query, locale="ja")
-        assert "s:" in result
-
-    def test_correct_expansion_spelling(self, query_builder):
-        """Test correct spelling 'エクスパンション' (not 'エキスパンション')."""
-        query = "エクスパンション"
-        result = query_builder.build_query(query, locale="ja")
-        # Should be converted to s prefix
-        assert "s" in result
-
-    def test_misspelled_expansion_backward_compat(self, query_builder):
-        """Test backward compatibility with misspelled 'エキスパンション'."""
-        query = "エキスパンション"
-        result = query_builder.build_query(query, locale="ja")
-        # Should still work for backward compatibility
-        assert "s" in result
-
-    def test_latest_expansion_with_power_filter(self, query_builder):
-        """Test 'latest expansion' with power/toughness filters."""
-        query = "最新のエクスパンションでパワー3以上のクリーチャー"
-        result = query_builder.build_query(query, locale="ja")
-        assert re.search(r"s:[a-z]{3,4}", result), f"Expected 's:<set_code>' pattern but got: {result}"
-        assert "p>=3" in result
-        assert "t:creature" in result
-
-    def test_latest_set_with_rarity(self, query_builder):
-        """Test 'latest set' with rarity filter."""
-        query = "最新セットの神話レア"
-        result = query_builder.build_query(query, locale="ja")
-        assert re.search(r"s:[a-z]{3,4}", result), f"Expected 's:<set_code>' pattern but got: {result}"
-        assert "r:mythic" in result
-
-    def test_latest_expansion_with_format(self, query_builder):
-        """Test 'latest expansion' with format filter."""
-        query = "最新のエクスパンションでスタンダードで使用可能"
-        result = query_builder.build_query(query, locale="ja")
-        assert re.search(r"s:[a-z]{3,4}", result), f"Expected 's:<set_code>' pattern but got: {result}"
-        assert "f:standard" in result
-
-    def test_longest_phrase_match_priority(self, query_builder):
-        """Test that longest phrases are matched first (避免部分匹配)."""
-        # "最新のエクスパンション" should match as a whole, not "エクスパンション" separately
-        query = "最新のエクスパンション"
-        result = query_builder.build_query(query, locale="ja")
-        # Should have s:mkm, not just "s"
-        assert re.search(r"s:[a-z]{3,4}", result), f"Expected 's:<set_code>' pattern but got: {result}"
-        # Should not have leftover "最新の"
-        assert "最新" not in result
-
-    def test_newest_set_variant(self, query_builder):
-        """Test '一番新しいセット' variant."""
-        query = "一番新しいセットの飛行持ち"
-        result = query_builder.build_query(query, locale="ja")
-        assert re.search(r"s:[a-z]{3,4}", result), f"Expected 's:<set_code>' pattern but got: {result}"
-        assert "keyword:flying" in result
-
-    def test_multiple_conditions_with_latest_set(self, query_builder):
-        """Test complex query with latest set and multiple conditions."""
-        query = "最新セットの白と青のクリーチャーでマナ総量3以下"
-        result = query_builder.build_query(query, locale="ja")
-        assert re.search(r"s:[a-z]{3,4}", result), f"Expected 's:<set_code>' pattern but got: {result}"
-        # Colors (white and blue)
-        assert "c:w" in result or "c:u" in result
-        assert "t:creature" in result
-        # Mana value
-        assert "mv<=3" in result or "cmc<=3" in result
-=======
-        result = query_builder.build(parsed)
-        assert any("f:standard" in s or "f:modern" in s for s in result.suggestions)
 
     def test_ultra_complex_query_multiple_abilities(self, query_builder):
         """Test ultra-complex query with 3+ abilities combined.
@@ -1394,5 +1256,4 @@
         query = "パワー0のクリーチャー"
         parsed = parser.parse(query)
         result = query_builder.build(parsed)
-        assert "p=0" in result.scryfall_query or "p:0" in result.scryfall_query
->>>>>>> 5e5c64fd
+        assert "p=0" in result.scryfall_query or "p:0" in result.scryfall_query